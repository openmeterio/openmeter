<<<<<<< HEAD
// Copyright © 2023 Tailfin Cloud Inc.
//
// Licensed under the Apache License, Version 2.0 (the "License");
// you may not use this file except in compliance with the License.
// You may obtain a copy of the License at
//
//     http://www.apache.org/licenses/LICENSE-2.0
//
// Unless required by applicable law or agreed to in writing, software
// distributed under the License is distributed on an "AS IS" BASIS,
// WITHOUT WARRANTIES OR CONDITIONS OF ANY KIND, either express or implied.
// See the License for the specific language governing permissions and
// limitations under the License.

//go:generate oapi-codegen --config=codegen.yml ./openapi.yml
=======
//go:generate oapi-codegen --config=codegen.yaml ./openapi.yaml
>>>>>>> d12216ad
package api<|MERGE_RESOLUTION|>--- conflicted
+++ resolved
@@ -1,4 +1,3 @@
-<<<<<<< HEAD
 // Copyright © 2023 Tailfin Cloud Inc.
 //
 // Licensed under the Apache License, Version 2.0 (the "License");
@@ -13,8 +12,5 @@
 // See the License for the specific language governing permissions and
 // limitations under the License.
 
-//go:generate oapi-codegen --config=codegen.yml ./openapi.yml
-=======
 //go:generate oapi-codegen --config=codegen.yaml ./openapi.yaml
->>>>>>> d12216ad
 package api